"""
S3LIO Class

Labeled Array access, backed by multiple S3 objects.

"""
from __future__ import absolute_import, division

import SharedArray as sa
import hashlib
import sys
import zstd
from itertools import repeat, product

import numpy as np
from pathos.multiprocessing import ProcessingPool
from six import integer_types
from six.moves import map, zip
<<<<<<< HEAD
from itertools import repeat, product
from pathos.multiprocessing import ProcessingPool
from pathos.threading import ThreadPool
from pathos.multiprocessing import freeze_support, cpu_count
=======

>>>>>>> 1844601d
try:
    from StringIO import StringIO
except ImportError:
    from io import StringIO
from .s3io import generate_array_name
from .s3aio import S3AIO


class S3LIO(object):
    DECIMAL_PLACES = 6

    def __init__(self, enable_compression=True, enable_s3=True, file_path=None, num_workers=cpu_count()):
        """Initialise the S3 Labeled IO interface.

        :param bool enable_s3: Flag to store objects in s3 or disk.
            True: store in S3
            False: store on disk (for testing purposes)
        :param str file_path: The root directory for the emulated s3 buckets when enable_s3 is set to False.
        :param int num_workers: The number of workers for parallel IO.
        """
        self.s3aio = S3AIO(enable_compression, enable_s3, file_path, num_workers)

        self.pool = ProcessingPool(num_workers)
        self.enable_compression = enable_compression

    def chunk_indices_1d(self, begin, end, step, bound_slice=None, return_as_shape=False):
        """Chunk a 1D index.

        :param int begin: Start of index range.
        :param int end: Stop of index range.
        :param int step: Step size of index range.
        :param Slice bound_slice: bounds of the index range
        :param bool return_as_shape: Returns as a shape if set to True, otherwise a Slice.
        :return: Returns the chunked indices
        """
        if bound_slice is None:
            for i in range(begin, end, step):
                if return_as_shape:
                    yield min(end, i + step) - i
                else:
                    yield slice(i, min(end, i + step))
        else:
            bound_begin = bound_slice.start
            bound_end = bound_slice.stop
            end = min(end, bound_end)
            for i in range(begin, end, step):
                if i < bound_begin and i + step <= bound_begin:
                    continue
                if return_as_shape:
                    yield min(end, i + step) - max(i, bound_begin)
                else:
                    yield slice(max(i, bound_begin), min(end, i + step))

    def chunk_indices_nd(self, shape, chunk, array_slice=None, return_as_shape=False):
        """Chunk a nD index.

        :param tuple shape: Shape of the index
        :param tuple chunk: desired chunk size
        :param tuple array_slice: The array slice
        :param bool return_as_shape: Returns as a shape if set to True, otherwise a Slice.
        :return: Returns the chunked indices
        """
        if array_slice is None:
            array_slice = repeat(None)
        var1 = map(self.chunk_indices_1d, repeat(0), shape, chunk, array_slice, repeat(return_as_shape))
        return product(*var1)

    def create_indices(self, shape, chunk_size, base_name, spread=False):
        """Create indices for simple array structure.

        :param tuple shape: shape of the array
        :param tuple chunk_size: chunk size to use for storage
        :param str base_name: The base name for the S3 key
        :param bool spread: Flag to use a deterministic hash as a prefix.
        :return: Returns a tuple of (keys, indices, chunk ids)
        """
        if chunk_size is None:
            chunk_size = shape
        idx = list(self.chunk_indices_nd(shape, chunk_size))
        chunk_ids = [i for i in range(len(idx))]
        keys = [base_name + '_' + str(i) for i in chunk_ids]
        if spread:
            keys = [hashlib.md5(k.encode('utf-8')).hexdigest()[0:6] + '_' + k for k in keys]
        return keys, idx, chunk_ids

    def put_array_in_s3(self, array, chunk_size, base_name, bucket, spread=False):
        """Put array in S3.

        :param ndarray array: array to be put into S3
        :param tuple chunk_size: chunk size to use for storage
        :param str base_name: The base name for the S3 key
        :param str bucket: S3 bucket to use
        :param bool spread: Flag to use a deterministic hash as a prefix.
        :return: Returns a dict of (keys, indices, chunk ids)
        """
        keys, idx, chunk_ids = self.create_indices(array.shape, chunk_size, base_name, spread)
        self.shard_array_to_s3(array, idx, bucket, keys)
        return list(zip(keys, idx, chunk_ids))

    def put_array_in_s3_mp(self, array, chunk_size, base_name, bucket, spread=False):
        """Put array in S3 in parallel.

        :param ndarray array: array to be put into S3
        :param tuple chunk_size: chunk size to use for storage
        :param str base_name: The base name for the S3 key
        :param str bucket: S3 bucket to use
        :param bool spread: Flag to use a deterministic hash as a prefix.
        :return: Returns a dict of (keys, indices, chunk ids)
        """
<<<<<<< HEAD
        keys, idx, chunk_ids = self.create_indices(array.shape, chunk_size, base_name, spread)
=======
        idx = list(self.chunk_indices_nd(array.shape, chunk_size))
        keys = [base_name + '_' + str(i) for i in range(len(idx))]
        if spread:
            keys = [hashlib.md5(k.encode('utf-8')).hexdigest()[0:6] + '_' + k for k in keys]
>>>>>>> 1844601d
        self.shard_array_to_s3_mp(array, idx, bucket, keys)
        return list(zip(keys, idx))

    def shard_array_to_s3(self, array, indices, s3_bucket, s3_keys):
        """Shard array to S3.

        :param ndarray array: array to be put into S3
        :param list indices: indices corrsponding to the s3 keys
        :param str s3_bucket: S3 bucket to use
        :param list s3_keys: List of S3 keys corresponding to the indices.
        """
        # todo: multiprocess put_bytes or if large put_bytes_mpu
        for s3_key, index in zip(s3_keys, indices):
            if sys.version_info >= (3, 5):
                data = bytes(array[index].data)
            else:
                data = bytes(np.ascontiguousarray(array[index]).data)

            if self.enable_compression:
                cctx = zstd.ZstdCompressor(level=9, write_content_size=True)
                data = cctx.compress(data)

            self.s3aio.s3io.put_bytes(s3_bucket, s3_key, data)

    def shard_array_to_s3_mp(self, array, indices, s3_bucket, s3_keys):
        """Shard array to S3 in parallel.

        :param ndarray array: array to be put into S3
        :param list indices: indices corrsponding to the s3 keys
        :param str s3_bucket: S3 bucket to use
        :param list s3_keys: List of S3 keys corresponding to the indices.
        """

        def work_shard_array_to_s3(s3_key, index, array_name, s3_bucket):
            array = sa.attach(array_name)
            if sys.version_info >= (3, 5):
                data = bytes(array[index].data)
            else:
                data = bytes(np.ascontiguousarray(array[index]).data)

            if self.enable_compression:
                cctx = zstd.ZstdCompressor(level=9, write_content_size=True)
                data = cctx.compress(data)

            self.s3aio.s3io.put_bytes(s3_bucket, s3_key, data)

        array_name = generate_array_name('SA3IO')
        sa.create(array_name, shape=array.shape, dtype=array.dtype)
        shared_array = sa.attach(array_name)
        shared_array[:] = array
        results = self.pool.map(work_shard_array_to_s3, s3_keys, indices, repeat(array_name), repeat(s3_bucket))

        sa.delete(array_name)

    def assemble_array_from_s3(self, array, indices, s3_bucket, s3_keys, dtype):
        """Reconstruct an array from S3.

        :param ndarray array: array to be put into S3
        :param list indices: indices corrsponding to the s3 keys
        :param str s3_bucket: S3 bucket to use
        :param list s3_keys: List of S3 keys corresponding to the indices.
        :return: The assembled array.
        """
        # TODO: parallelize this
        for s3_key, index in zip(s3_keys, indices):
            b = self.s3aio.s3io.get_bytes(s3_bucket, s3_key)
            if self.enable_compression:
                cctx = zstd.ZstdDecompressor()
                b = cctx.decompress(b)
            shape = tuple((i.stop - i.start) for i in index)
            array[index] = np.ndarray(shape, buffer=b, dtype=dtype)
        return array

    # converts positional(spatial/temporal) coordinates to array integer coordinates
    # pylint: disable=too-many-locals
    def regular_index(self, query, dimension_range, shape, flatten=False):
        """converts positional(spatial/temporal) coordinates to array integer coordinates

        :param tuple query: The range query.
        :param tuple dimension_range: Dimension range extents.
        :param tuple shape: Shape.
        :param bool flatten: returns 1D index
        :return: The regular index.
        """
        # regular_index((-35+2*0.128, 149+2*0.128), ((-35,-34),(149,150)), (4000, 4000))
        # regular_index((-35+0.128, 149+0.128), ((-35, -35+0.128),(149, 148+0.128)), (512, 512))

        if all(isinstance(i, integer_types) for i in dimension_range):
            length = dimension_range
            offset = [0 for dr in dimension_range]
        else:
            length = np.around([dr[1] - dr[0] for dr in dimension_range], S3LIO.DECIMAL_PLACES)
            offset = [dr[0] for dr in dimension_range]

        point = np.around([q - o for q, o in zip(query, offset)], S3LIO.DECIMAL_PLACES)

        result = np.floor([(float(p) / float(l)) * s for p, l, s in zip(point, length, shape)]).astype(int)
        result = [min(r, s - 1) for r, s in zip(result, shape)]

        # print(length, offset, point, result)

        if flatten:
            # return self.s3aio.to_1d(tuple(result), shape)
            macro_shape = tuple([(int(np.ceil(float(a) / float(b)))) for a, b in zip(dimension_range, shape)])
            return self.s3aio.to_1d(tuple(result), macro_shape)
        return result

    # labeled geo-coordinates data retrieval.
    def get_data(self, base_location, dimension_range, micro_shape, dtype, labeled_slice, s3_bucket,
                 use_hash=False):
        """Gets geo-referenced indexed data from S3.

        Not yet implemented.

        :param str base_location: The base location of the requested data.
        :param tuple dimension_range: The dimension extents of the data.
        :param tuple micro_shape: The micro shape of the data.
        :param numpy.dtype dtype: The data type of the data.
        :param tuple labeled_slice: The requested nD array slice.
        :param str s3_bucket: The S3 bucket name.
        :param bool use_hash: Whether to prefix the key with a deterministic hash.
        :return: The nd array.
        """
        # shape and chunk are overloaded.
        # should use macro_shape to mean shape of the array pre-chunking.
        # should use micro_shape to mean chunk size of the array.
        # 1. reproject query crs -> native crs
        # 2. regular_index native crs -> integer indexing
        # 3. get_data_unlabeled
        pass

    # integer index data retrieval.
    # pylint: disable=too-many-locals
    def build_chunk_list(self, base_location, macro_shape, micro_shape, dtype, array_slice, use_hash=False):
        """Gets integer indexed data from S3.

        :param str base_location: The base location of the requested data.
        :param tuple macro_shape: The macro shape of the data.
        :param tuple micro_shape: The micro shape of the data.
        :param numpy.dtype dtype: The data type of the data.
        :param tuple array_slice: The requested nD array slice.
        :param str s3_bucket: The S3 bucket name.
        :param bool use_hash: Whether to prefix the key with a deterministic hash.
        :return: The nd array.
        """

        # data slices for each chunk
        slices = list(self.chunk_indices_nd(macro_shape, micro_shape, array_slice))

        # chunk id's for each data slice
        slice_starts = [tuple([s.start for s in s]) for s in slices]

        chunk_ids = [self.s3aio.to_1d(tuple(np.floor([(p / float(s)) for p, s, in zip(c, micro_shape)]).astype(int)),
                                      tuple([(int(np.ceil(a / float(b)))) for a, b in zip(macro_shape, micro_shape)]))
                     for c in slice_starts]

        # chunk_sizes for each chunk
        chunk_shapes = list(self.chunk_indices_nd(macro_shape, micro_shape, None, True))
        chunk_shapes = [chunk_shapes[c] for c in chunk_ids]

        # compute keys
        keys = ['_'.join([base_location, str(i)]) for i in chunk_ids]
        if use_hash:
            keys = [hashlib.md5(k.encode('utf-8')).hexdigest()[0:6] + '_' + k for k in keys]

        # calculate offsets
        offset = tuple([i.start for i in array_slice])
        # calculate data slices
        data_slices = [tuple([slice(s.start - o, s.stop - o) for s, o in zip(s, offset)]) for s in slices]
        # calculate local slices
        origin = [[s.start % cs if s.start >= cs else s.start for s, cs in zip(s, micro_shape)] for s in slices]
        size = [[s.stop - s.start for s in s] for s in data_slices]
        local_slices = [[slice(o, o + s) for o, s in zip(o, s)] for o, s in zip(origin, size)]

        return keys, data_slices, local_slices, chunk_shapes, offset, chunk_ids

    # integer index data retrieval.
    # pylint: disable=too-many-locals
    def get_data_chunks_unlabeled(self, chunks, dtype, s3_bucket):
        slices = {}
        for s3_key, data_slice, local_slice, shape, _, cid in chunks:
            slices[cid] = self.s3aio.get_slice_by_bbox(local_slice, shape, dtype, s3_bucket, s3_key)
        return slices

    # integer index data retrieval.
    # pylint: disable=too-many-locals
    def get_data_full_chunks_unlabeled(self, chunks, dtype, s3_bucket):
        slices = {}
        for s3_key, data_slice, local_slice, shape, offset, cid in chunks:
            full_slice = ()
            for i in shape:
                full_slice += (slice(0, i),)
            slices[cid] = self.s3aio.get_slice_by_bbox(full_slice, shape, dtype, s3_bucket, s3_key)
        return slices

    # pylint: disable=too-many-locals
    def get_data_full_chunks_unlabeled_mp(self, chunks, dtype, s3_bucket):

        def work_get_data_full_chunks_unlabeled(dtype, s3_bucket, s3_key, data_slice, local_slice, shape, offset, cid):
            full_slice = ()
            for i in shape:
                full_slice += (slice(0, i),)
            return {cid: self.s3aio.get_slice_by_bbox(full_slice, shape, dtype, s3_bucket, s3_key)}

        results = self.pool.map(work_get_data_full_chunks_unlabeled, repeat(dtype), repeat(s3_bucket), *zip(*chunks))

        results_dict = {}
        for r in results:
            results_dict.update(r)
        return results_dict

    def get_data_single_chunks_unlabeled(self, chunks, dtype, s3_bucket):
        for s3_key, data_slice, local_slice, shape, offset, cid in chunks:
            full_slice = ()
            for i in shape:
                full_slice += (slice(0, i),)
            return self.s3aio.get_slice_by_bbox(full_slice, shape, dtype, s3_bucket, s3_key, True)

    # integer index data retrieval.
    # pylint: disable=too-many-locals
    def get_data_unlabeled(self, base_location, macro_shape, micro_shape, dtype, array_slice, s3_bucket,
                           use_hash=False):
        """Gets integer indexed data from S3.

        :param str base_location: The base location of the requested data.
        :param tuple macro_shape: The macro shape of the data.
        :param tuple micro_shape: The micro shape of the data.
        :param numpy.dtype dtype: The data type of the data.
        :param tuple array_slice: The requested nD array slice.
        :param str s3_bucket: The S3 bucket name.
        :param bool use_hash: Whether to prefix the key with a deterministic hash.
        :return: The nd array.
        """
        # TODO(csiro):
        #     - use SharedArray for data
        #     - multiprocess the for loop depending on slice size.
        #     - not very efficient, redo
        #     - point retrieval via integer index instead of slicing operator.
        #
        # element_ids = [np.ravel_multi_index(tuple([s.start for s in s]), macro_shape) for s in slices]

        keys, data_slices, local_slices, chunk_shapes, offset, chunk_ids = \
            self.build_chunk_list(base_location, macro_shape, micro_shape, dtype, array_slice, use_hash)

        zipped = zip(keys, data_slices, local_slices, chunk_shapes, repeat(offset))

        data = np.zeros(shape=[s.stop - s.start for s in array_slice], dtype=dtype)

        # get the slices and populate the data array.
        for s3_key, data_slice, local_slice, shape, offset in zipped:
            data[data_slice] = self.s3aio.get_slice_by_bbox(local_slice, shape, dtype, s3_bucket, s3_key)

        return data

    def get_data_unlabeled_mp(self, base_location, macro_shape, micro_shape, dtype, array_slice, s3_bucket,
                              use_hash=False):
        """Gets integer indexed data from S3 in parallel.

        :param str base_location: The base location of the requested data.
        :param tuple macro_shape: The macro shape of the data.
        :param tuple micro_shape: The micro shape of the data.
        :param numpy.dtype dtype: The data type of the data.
        :param tuple array_slice: The requested nD array slice.
        :param str s3_bucket: The S3 bucket name.
        :param bool use_hash: Whether to prefix the key with a deterministic hash.
        :return: The nd array.
        """

        # TODO(csiro):
        #     - use SharedArray for data
        #     - multiprocess the for loop depending on slice size.
        #     - not very efficient, redo
        #     - point retrieval via integer index instead of slicing operator.
        #
        # element_ids = [np.ravel_multi_index(tuple([s.start for s in s]), macro_shape) for s in slices]
        def work_data_unlabeled(array_name, s3_key, data_slice, local_slice, shape, offset):
            result = sa.attach(array_name)
            result[data_slice] = self.s3aio.get_slice_by_bbox(local_slice, shape, dtype, s3_bucket, s3_key, True)

<<<<<<< HEAD
        keys, data_slices, local_slices, chunk_shapes, offset, chunk_ids = \
            self.build_chunk_list(base_location, macro_shape, micro_shape, dtype, array_slice, use_hash)
=======
        chunk_ids = [self.s3aio.to_1d(tuple(np.floor([(p / float(s)) for p, s, in zip(c, micro_shape)]).astype(int)),
                                      tuple([(int(np.ceil(a / float(b)))) for a, b in zip(macro_shape, micro_shape)]))
                     for c in slice_starts]

        # chunk_sizes for each chunk
        chunk_shapes = list(self.chunk_indices_nd(macro_shape, micro_shape, None, True))
        chunk_shapes = [chunk_shapes[c] for c in chunk_ids]

        # compute keys
        keys = ['_'.join([base_location, str(i)]) for i in chunk_ids]
        if use_hash:
            keys = [hashlib.md5(k.encode('utf-8')).hexdigest()[0:6] + '_' + k for k in keys]
>>>>>>> 1844601d

        # create shared array
        # Use a filename to be able to work on mac + windows as well as linux
        array_name = generate_array_name('S3LIO')
        sa.create(array_name, shape=[s.stop - s.start for s in array_slice], dtype=dtype)
        data = sa.attach(array_name)

<<<<<<< HEAD
=======
        # calculate offsets
        offset = tuple([i.start for i in array_slice])
        # calculate data slices
        data_slices = [tuple([slice(s.start - o, s.stop - o) for s, o in zip(s, offset)]) for s in slices]
        # calculate local slices
        origin = [[s.start % cs if s.start >= cs else s.start for s, cs in zip(s, micro_shape)] for s in slices]
        size = [[s.stop - s.start for s in s] for s in data_slices]
        local_slices = [[slice(o, o + s) for o, s in zip(o, s)] for o, s in zip(origin, size)]

        zipped = zip(keys, data_slices, local_slices, chunk_shapes, repeat(offset))

>>>>>>> 1844601d
        self.pool.map(work_data_unlabeled, repeat(array_name), keys, data_slices, local_slices, chunk_shapes,
                      repeat(offset))
        sa.delete(array_name)

        return data<|MERGE_RESOLUTION|>--- conflicted
+++ resolved
@@ -10,20 +10,15 @@
 import hashlib
 import sys
 import zstd
-from itertools import repeat, product
 
 import numpy as np
-from pathos.multiprocessing import ProcessingPool
 from six import integer_types
 from six.moves import map, zip
-<<<<<<< HEAD
 from itertools import repeat, product
 from pathos.multiprocessing import ProcessingPool
 from pathos.threading import ThreadPool
 from pathos.multiprocessing import freeze_support, cpu_count
-=======
-
->>>>>>> 1844601d
+
 try:
     from StringIO import StringIO
 except ImportError:
@@ -133,14 +128,7 @@
         :param bool spread: Flag to use a deterministic hash as a prefix.
         :return: Returns a dict of (keys, indices, chunk ids)
         """
-<<<<<<< HEAD
         keys, idx, chunk_ids = self.create_indices(array.shape, chunk_size, base_name, spread)
-=======
-        idx = list(self.chunk_indices_nd(array.shape, chunk_size))
-        keys = [base_name + '_' + str(i) for i in range(len(idx))]
-        if spread:
-            keys = [hashlib.md5(k.encode('utf-8')).hexdigest()[0:6] + '_' + k for k in keys]
->>>>>>> 1844601d
         self.shard_array_to_s3_mp(array, idx, bucket, keys)
         return list(zip(keys, idx))
 
@@ -420,23 +408,8 @@
             result = sa.attach(array_name)
             result[data_slice] = self.s3aio.get_slice_by_bbox(local_slice, shape, dtype, s3_bucket, s3_key, True)
 
-<<<<<<< HEAD
         keys, data_slices, local_slices, chunk_shapes, offset, chunk_ids = \
             self.build_chunk_list(base_location, macro_shape, micro_shape, dtype, array_slice, use_hash)
-=======
-        chunk_ids = [self.s3aio.to_1d(tuple(np.floor([(p / float(s)) for p, s, in zip(c, micro_shape)]).astype(int)),
-                                      tuple([(int(np.ceil(a / float(b)))) for a, b in zip(macro_shape, micro_shape)]))
-                     for c in slice_starts]
-
-        # chunk_sizes for each chunk
-        chunk_shapes = list(self.chunk_indices_nd(macro_shape, micro_shape, None, True))
-        chunk_shapes = [chunk_shapes[c] for c in chunk_ids]
-
-        # compute keys
-        keys = ['_'.join([base_location, str(i)]) for i in chunk_ids]
-        if use_hash:
-            keys = [hashlib.md5(k.encode('utf-8')).hexdigest()[0:6] + '_' + k for k in keys]
->>>>>>> 1844601d
 
         # create shared array
         # Use a filename to be able to work on mac + windows as well as linux
@@ -444,20 +417,6 @@
         sa.create(array_name, shape=[s.stop - s.start for s in array_slice], dtype=dtype)
         data = sa.attach(array_name)
 
-<<<<<<< HEAD
-=======
-        # calculate offsets
-        offset = tuple([i.start for i in array_slice])
-        # calculate data slices
-        data_slices = [tuple([slice(s.start - o, s.stop - o) for s, o in zip(s, offset)]) for s in slices]
-        # calculate local slices
-        origin = [[s.start % cs if s.start >= cs else s.start for s, cs in zip(s, micro_shape)] for s in slices]
-        size = [[s.stop - s.start for s in s] for s in data_slices]
-        local_slices = [[slice(o, o + s) for o, s in zip(o, s)] for o, s in zip(origin, size)]
-
-        zipped = zip(keys, data_slices, local_slices, chunk_shapes, repeat(offset))
-
->>>>>>> 1844601d
         self.pool.map(work_data_unlabeled, repeat(array_name), keys, data_slices, local_slices, chunk_shapes,
                       repeat(offset))
         sa.delete(array_name)
